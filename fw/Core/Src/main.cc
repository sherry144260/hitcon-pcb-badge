--- conflicted
+++ resolved
@@ -1,34 +1,35 @@
 /* USER CODE BEGIN Header */
 /**
-  ******************************************************************************
-  * @file           : main.c
-  * @brief          : Main program body
-  ******************************************************************************
-  * @attention
-  *
-  * Copyright (c) 2024 STMicroelectronics.
-  * All rights reserved.
-  *
-  * This software is licensed under terms that can be found in the LICENSE file
-  * in the root directory of this software component.
-  * If no LICENSE file comes with this software, it is provided AS-IS.
-  *
-  ******************************************************************************
-  */
+ ******************************************************************************
+ * @file           : main.c
+ * @brief          : Main program body
+ ******************************************************************************
+ * @attention
+ *
+ * Copyright (c) 2024 STMicroelectronics.
+ * All rights reserved.
+ *
+ * This software is licensed under terms that can be found in the LICENSE file
+ * in the root directory of this software component.
+ * If no LICENSE file comes with this software, it is provided AS-IS.
+ *
+ ******************************************************************************
+ */
 /* USER CODE END Header */
 /* Includes ------------------------------------------------------------------*/
 #include "main.h"
+
 #include "dma.h"
+#include "gpio.h"
 #include "tim.h"
 #include "usart.h"
 #include "usb.h"
-#include "gpio.h"
 
 /* Private includes ----------------------------------------------------------*/
 /* USER CODE BEGIN Includes */
+#include <Hitcon.h>
 #include <Logic/BadgeController.h>
 #include <Service/XBoardService.h>
-#include <Hitcon.h>
 
 using namespace hitcon;
 /* USER CODE END Includes */
@@ -62,65 +63,32 @@
 
 /* Private user code ---------------------------------------------------------*/
 /* USER CODE BEGIN 0 */
-<<<<<<< HEAD
+#include <App/HardwareTestApp.h>
+#include <Logic/BadgeController.h>
+#include <Logic/ButtonLogic.h>
+#include <Logic/DisplayLogic.h>
 #include <Service/ButtonService.h>
-#include <Logic/ButtonLogic.h>
 #include <Service/DisplayService.h>
-#include <Logic/DisplayLogic.h>
 #include <Service/Sched/Scheduler.h>
-#include <Logic/BadgeController.h>
-#include <App/HardwareTestApp.h>
 using namespace hitcon;
 using namespace hitcon::service::sched;
 using namespace hitcon::service::xboard;
 
-=======
-#include <Service/DisplayService.h>
-#include <Logic/DisplayLogic.h>
-#include <Service/Sched/Scheduler.h>
-using namespace hitcon;
-using namespace hitcon::service::sched;
-
-class BrightnessControl {
-public:
-
-  PeriodicTask task;
-
-  BrightnessControl() : task(15, (task_callback_t)&BrightnessControl::test, (void*) this, 100) {
-    scheduler.Queue(&task, nullptr);
-    scheduler.EnablePeriodic(&task);
-  }
-  void test(void* unused) {
-    static uint8_t brightness = 1, flag=0;
-    g_display_service.SetBrightness(brightness);
-    if(brightness > 10)
-      flag = 1;
-    if(brightness == 1)
-      flag = 0;
-    if(flag==0)
-      brightness++;
-    else
-      brightness--;
-  }
-};
-BrightnessControl g_brightness_control;
->>>>>>> 1dfaf9f3
 /* USER CODE END 0 */
 
 /**
-  * @brief  The application entry point.
-  * @retval int
-  */
-int main(void)
-{
-
+ * @brief  The application entry point.
+ * @retval int
+ */
+int main(void) {
   /* USER CODE BEGIN 1 */
 
   /* USER CODE END 1 */
 
   /* MCU Configuration--------------------------------------------------------*/
 
-  /* Reset of all peripherals, Initializes the Flash interface and the Systick. */
+  /* Reset of all peripherals, Initializes the Flash interface and the Systick.
+   */
   HAL_Init();
 
   /* USER CODE BEGIN Init */
@@ -145,7 +113,6 @@
   MX_TIM4_Init();
   /* USER CODE BEGIN 2 */
   display_init();
-<<<<<<< HEAD
   g_display_logic.Init();
   g_display_service.Init();
   g_display_service.SetBrightness(3);
@@ -153,41 +120,20 @@
   g_button_service.Init();
   g_xboard_service.Init();
   badge_controller.Init();
-  // run hardware test mode if MODE/SETTINGS Button is pressed during initializing
-  if(HAL_GPIO_ReadPin(BtnA_GPIO_Port, BtnA_Pin) == GPIO_PIN_RESET) {
+  // run hardware test mode if MODE/SETTINGS Button is pressed during
+  // initializing
+  if (HAL_GPIO_ReadPin(BtnA_GPIO_Port, BtnA_Pin) == GPIO_PIN_RESET) {
     hardware_test_app.Init();
-  badge_controller.change_app(&hardware_test_app);
+    badge_controller.change_app(&hardware_test_app);
   }
   scheduler.Run();
-//  hitcon_run();
-
-=======
-  DisplayLogic logic;
-  logic.Init();
-  g_display_service.Init();
-  uint8_t buf[DISPLAY_HEIGHT * DISPLAY_WIDTH] = {
-      1, 0, 0, 0, 0, 0, 0, 1, 1, 0, 0, 0, 0, 0, 0, 1,
-      0, 1, 0, 0, 0, 0, 1, 0, 0, 1, 0, 0, 0, 0, 1, 0,
-      0, 0, 1, 0, 0, 1, 0, 0, 0, 0, 1, 0, 0, 1, 0, 0,
-      0, 0, 0, 1, 1, 0, 0, 0, 0, 0, 0, 1, 1, 0, 0, 0,
-      0, 0, 0, 1, 1, 0, 0, 0, 0, 0, 0, 1, 1, 0, 0, 0,
-      0, 0, 1, 0, 0, 1, 0, 0, 0, 0, 1, 0, 0, 1, 0, 0,
-      0, 1, 0, 0, 0, 0, 1, 0, 0, 1, 0, 0, 0, 0, 1, 0,
-      1, 0, 0, 0, 0, 0, 0, 1, 1, 0, 0, 0, 0, 0, 0, 1,
-  };
-//  display_set_mode_fixed(buf_fixed);
-
-//  display_set_mode_scroll(buf, sizeof(buf) / 8, 10);
-  g_display_service.SetBrightness(3);
-  display_set_mode_scroll_text("Hello, world!", 15);
-  scheduler.Run();
->>>>>>> 1dfaf9f3
+  //  hitcon_run();
+
   /* USER CODE END 2 */
 
   /* Infinite loop */
   /* USER CODE BEGIN WHILE */
-  while (1)
-  {
+  while (1) {
     /* USER CODE END WHILE */
 
     /* USER CODE BEGIN 3 */
@@ -196,18 +142,17 @@
 }
 
 /**
-  * @brief System Clock Configuration
-  * @retval None
-  */
-void SystemClock_Config(void)
-{
+ * @brief System Clock Configuration
+ * @retval None
+ */
+void SystemClock_Config(void) {
   RCC_OscInitTypeDef RCC_OscInitStruct = {0};
   RCC_ClkInitTypeDef RCC_ClkInitStruct = {0};
   RCC_PeriphCLKInitTypeDef PeriphClkInit = {0};
 
   /** Initializes the RCC Oscillators according to the specified parameters
-  * in the RCC_OscInitTypeDef structure.
-  */
+   * in the RCC_OscInitTypeDef structure.
+   */
   RCC_OscInitStruct.OscillatorType = RCC_OSCILLATORTYPE_HSE;
   RCC_OscInitStruct.HSEState = RCC_HSE_ON;
   RCC_OscInitStruct.HSEPredivValue = RCC_HSE_PREDIV_DIV1;
@@ -215,28 +160,25 @@
   RCC_OscInitStruct.PLL.PLLState = RCC_PLL_ON;
   RCC_OscInitStruct.PLL.PLLSource = RCC_PLLSOURCE_HSE;
   RCC_OscInitStruct.PLL.PLLMUL = RCC_PLL_MUL6;
-  if (HAL_RCC_OscConfig(&RCC_OscInitStruct) != HAL_OK)
-  {
+  if (HAL_RCC_OscConfig(&RCC_OscInitStruct) != HAL_OK) {
     Error_Handler();
   }
 
   /** Initializes the CPU, AHB and APB buses clocks
-  */
-  RCC_ClkInitStruct.ClockType = RCC_CLOCKTYPE_HCLK|RCC_CLOCKTYPE_SYSCLK
-                              |RCC_CLOCKTYPE_PCLK1|RCC_CLOCKTYPE_PCLK2;
+   */
+  RCC_ClkInitStruct.ClockType = RCC_CLOCKTYPE_HCLK | RCC_CLOCKTYPE_SYSCLK |
+                                RCC_CLOCKTYPE_PCLK1 | RCC_CLOCKTYPE_PCLK2;
   RCC_ClkInitStruct.SYSCLKSource = RCC_SYSCLKSOURCE_PLLCLK;
   RCC_ClkInitStruct.AHBCLKDivider = RCC_SYSCLK_DIV4;
   RCC_ClkInitStruct.APB1CLKDivider = RCC_HCLK_DIV1;
   RCC_ClkInitStruct.APB2CLKDivider = RCC_HCLK_DIV1;
 
-  if (HAL_RCC_ClockConfig(&RCC_ClkInitStruct, FLASH_LATENCY_1) != HAL_OK)
-  {
+  if (HAL_RCC_ClockConfig(&RCC_ClkInitStruct, FLASH_LATENCY_1) != HAL_OK) {
     Error_Handler();
   }
   PeriphClkInit.PeriphClockSelection = RCC_PERIPHCLK_USB;
   PeriphClkInit.UsbClockSelection = RCC_USBCLKSOURCE_PLL;
-  if (HAL_RCCEx_PeriphCLKConfig(&PeriphClkInit) != HAL_OK)
-  {
+  if (HAL_RCCEx_PeriphCLKConfig(&PeriphClkInit) != HAL_OK) {
     Error_Handler();
   }
 }
@@ -246,33 +188,31 @@
 /* USER CODE END 4 */
 
 /**
-  * @brief  This function is executed in case of error occurrence.
-  * @retval None
-  */
-void Error_Handler(void)
-{
+ * @brief  This function is executed in case of error occurrence.
+ * @retval None
+ */
+void Error_Handler(void) {
   /* USER CODE BEGIN Error_Handler_Debug */
   /* User can add his own implementation to report the HAL error return state */
   __disable_irq();
-  while (1)
-  {
+  while (1) {
   }
   /* USER CODE END Error_Handler_Debug */
 }
 
-#ifdef  USE_FULL_ASSERT
-/**
-  * @brief  Reports the name of the source file and the source line number
-  *         where the assert_param error has occurred.
-  * @param  file: pointer to the source file name
-  * @param  line: assert_param error line source number
-  * @retval None
-  */
-void assert_failed(uint8_t *file, uint32_t line)
-{
+#ifdef USE_FULL_ASSERT
+/**
+ * @brief  Reports the name of the source file and the source line number
+ *         where the assert_param error has occurred.
+ * @param  file: pointer to the source file name
+ * @param  line: assert_param error line source number
+ * @retval None
+ */
+void assert_failed(uint8_t *file, uint32_t line) {
   /* USER CODE BEGIN 6 */
-  /* User can add his own implementation to report the file name and line number,
-     ex: printf("Wrong parameters value: file %s on line %d\r\n", file, line) */
+  /* User can add his own implementation to report the file name and line
+     number, ex: printf("Wrong parameters value: file %s on line %d\r\n", file,
+     line) */
   /* USER CODE END 6 */
 }
 #endif /* USE_FULL_ASSERT */